[build-system]
build-backend = "poetry.core.masonry.api"
requires = ["poetry-core>=2.0"]

# https://peps.python.org/pep-0621/
[project]
authors = [{name = "Toni de la Fuente", email = "toni@blyx.com"}]
classifiers = [
  "Programming Language :: Python :: 3",
  "Programming Language :: Python :: 3.9",
  "License :: OSI Approved :: Apache Software License"
]
dependencies = [
  "awsipranges==0.3.3",
  "alive-progress==3.2.0",
  "azure-identity==1.21.0",
  "azure-keyvault-keys==4.10.0",
  "azure-mgmt-applicationinsights==4.1.0",
  "azure-mgmt-authorization==4.0.0",
  "azure-mgmt-compute==34.0.0",
  "azure-mgmt-containerregistry==12.0.0",
  "azure-mgmt-containerservice==34.1.0",
  "azure-mgmt-cosmosdb==9.7.0",
  "azure-mgmt-databricks==2.0.0",
  "azure-mgmt-keyvault==10.3.1",
  "azure-mgmt-monitor==6.0.2",
  "azure-mgmt-network==28.1.0",
  "azure-mgmt-rdbms==10.1.0",
  "azure-mgmt-resource==23.3.0",
  "azure-mgmt-search==9.1.0",
  "azure-mgmt-security==7.0.0",
  "azure-mgmt-sql==3.0.1",
  "azure-mgmt-storage==22.1.1",
  "azure-mgmt-subscription==3.1.1",
  "azure-mgmt-web==8.0.0",
  "azure-storage-blob==12.24.1",
  "boto3==1.35.49",
  "botocore==1.35.99",
  "colorama==0.4.6",
  "cryptography==44.0.1",
  "dash==2.18.2",
  "dash-bootstrap-components==1.6.0",
  "detect-secrets==1.5.0",
  "google-api-python-client==2.163.0",
  "google-auth-httplib2>=0.1,<0.3",
  "jsonschema==4.23.0",
  "kubernetes==32.0.1",
  "microsoft-kiota-abstractions==1.9.2",
  "msgraph-sdk==1.23.0",
  "numpy==2.0.2",
  "pandas==2.2.3",
  "py-ocsf-models==0.5.0",
  "pydantic (>=2.0,<3.0)",
  "pygithub==2.5.0",
  "python-dateutil (>=2.9.0.post0,<3.0.0)",
  "pytz==2025.1",
  "schema==0.7.5",
  "shodan==1.31.0",
  "slack-sdk==3.34.0",
  "tabulate==0.9.0",
  "tzlocal==5.3.1",
<<<<<<< HEAD
  "reportlab (>=4.4.1,<5.0.0)"
=======
  "checkov==3.2.445",
  "py-iam-expand==0.1.0"
>>>>>>> d8ed7023
]
description = "Prowler is an Open Source security tool to perform AWS, GCP and Azure security best practices assessments, audits, incident response, continuous monitoring, hardening and forensics readiness. It contains hundreds of controls covering CIS, NIST 800, NIST CSF, CISA, RBI, FedRAMP, PCI-DSS, GDPR, HIPAA, FFIEC, SOC2, GXP, AWS Well-Architected Framework Security Pillar, AWS Foundational Technical Review (FTR), ENS (Spanish National Security Scheme) and your custom security frameworks."
license = "Apache-2.0"
maintainers = [{name = "Prowler Engineering", email = "engineering@prowler.com"}]
name = "prowler"
readme = "README.md"
requires-python = ">3.9.1,<3.13"
version = "5.8.0"

[project.scripts]
prowler = "prowler.__main__:prowler"

[project.urls]
"Changelog" = "https://github.com/prowler-cloud/prowler/releases"
"Documentation" = "https://docs.prowler.cloud"
"Homepage" = "https://github.com/prowler-cloud/prowler"
"Issue tracker" = "https://github.com/prowler-cloud/prowler/issues"

[tool.poetry]
packages = [
  {include = "prowler"},
  {include = "dashboard"}
]
requires-poetry = ">=2.0"

[tool.poetry.group.dev.dependencies]
bandit = "1.8.3"
black = "25.1.0"
coverage = "7.6.12"
docker = "7.1.0"
flake8 = "7.1.2"
freezegun = "1.5.1"
marshmallow = ">=3.15.0,<4.0.0"
mock = "5.2.0"
moto = {extras = ["all"], version = "5.0.28"}
openapi-schema-validator = "0.6.3"
openapi-spec-validator = "0.7.1"
pre-commit = "4.2.0"
pylint = "3.3.4"
pytest = "8.3.5"
pytest-cov = "6.0.0"
pytest-env = "1.1.5"
pytest-randomly = "3.16.0"
pytest-xdist = "3.6.1"
safety = "3.2.9"
vulture = "2.14"

[tool.poetry.group.docs]
optional = true

[tool.poetry.group.docs.dependencies]
mkdocs = "1.6.1"
mkdocs-git-revision-date-localized-plugin = "1.4.1"
mkdocs-material = "9.6.5"
mkdocs-material-extensions = "1.3.1"

[tool.poetry-version-plugin]
source = "init"

[tool.poetry_bumpversion.file."prowler/config/config.py"]
replace = 'prowler_version = "{new_version}"'
search = 'prowler_version = "{current_version}"'

[tool.pytest.ini_options]
pythonpath = [
  "."
]

[tool.pytest_env]
# For Moto and Boto3 while testing AWS
AWS_ACCESS_KEY_ID = 'testing'
AWS_DEFAULT_REGION = 'us-east-1'
AWS_SECRET_ACCESS_KEY = 'testing'
AWS_SECURITY_TOKEN = 'testing'
AWS_SESSION_TOKEN = 'testing'<|MERGE_RESOLUTION|>--- conflicted
+++ resolved
@@ -59,12 +59,9 @@
   "slack-sdk==3.34.0",
   "tabulate==0.9.0",
   "tzlocal==5.3.1",
-<<<<<<< HEAD
   "reportlab (>=4.4.1,<5.0.0)"
-=======
   "checkov==3.2.445",
   "py-iam-expand==0.1.0"
->>>>>>> d8ed7023
 ]
 description = "Prowler is an Open Source security tool to perform AWS, GCP and Azure security best practices assessments, audits, incident response, continuous monitoring, hardening and forensics readiness. It contains hundreds of controls covering CIS, NIST 800, NIST CSF, CISA, RBI, FedRAMP, PCI-DSS, GDPR, HIPAA, FFIEC, SOC2, GXP, AWS Well-Architected Framework Security Pillar, AWS Foundational Technical Review (FTR), ENS (Spanish National Security Scheme) and your custom security frameworks."
 license = "Apache-2.0"
