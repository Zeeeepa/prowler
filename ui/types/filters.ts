import { ProviderType } from "./providers";

export interface FilterOption {
  key: string;
  labelCheckboxGroup: string;
  values: string[];
<<<<<<< HEAD
  valueLabelMapping?: Array<{
    [uid: string]: {
      providerInfo: {
        provider: ProviderType;
        alias?: string;
        uid?: string;
      };
      attributes: {
        name?: string;
        completed_at: string;
      };
    };
  }>;
=======
  valueLabelMapping?: Array<{ [uid: string]: ProviderAccountProps }>;
  index?: number;
>>>>>>> bc56d485
}

export interface CustomDropdownFilterProps {
  filter: FilterOption;
  onFilterChange: (key: string, values: string[]) => void;
}

export interface FilterControlsProps {
  search?: boolean;
  providers?: boolean;
  date?: boolean;
  regions?: boolean;
  accounts?: boolean;
  mutedFindings?: boolean;
  customFilters?: FilterOption[];
}<|MERGE_RESOLUTION|>--- conflicted
+++ resolved
@@ -4,7 +4,6 @@
   key: string;
   labelCheckboxGroup: string;
   values: string[];
-<<<<<<< HEAD
   valueLabelMapping?: Array<{
     [uid: string]: {
       providerInfo: {
@@ -12,16 +11,13 @@
         alias?: string;
         uid?: string;
       };
-      attributes: {
+      attributes?: {
         name?: string;
         completed_at: string;
       };
     };
   }>;
-=======
-  valueLabelMapping?: Array<{ [uid: string]: ProviderAccountProps }>;
   index?: number;
->>>>>>> bc56d485
 }
 
 export interface CustomDropdownFilterProps {
