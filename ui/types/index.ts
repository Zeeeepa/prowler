--- conflicted
+++ resolved
@@ -3,8 +3,5 @@
 export * from "./filters";
 export * from "./formSchemas";
 export * from "./providers";
-<<<<<<< HEAD
-export * from "./resources";
-=======
 export * from "./scans";
->>>>>>> 5c1a47d1
+export * from "./resources";