"use client";

import { CustomLink } from "@/components/ui/custom/custom-link";
import { getProviderName } from "@/components/ui/entities/get-provider-logo";
import { getProviderLogo } from "@/components/ui/entities/get-provider-logo";
import { getProviderHelpText } from "@/lib";
import { ProviderType } from "@/types";

export const ProviderTitleDocs = ({
  providerType,
}: {
  providerType: ProviderType;
}) => {
  return (
    <div className="flex flex-col gap-y-2">
      <div className="flex space-x-4">
        {providerType && getProviderLogo(providerType as ProviderType)}
        <span className="text-lg font-semibold">
          {providerType
            ? getProviderName(providerType as ProviderType)
            : "Unknown Provider"}
        </span>
      </div>
      <div className="flex items-end gap-x-2">
        <p className="whitespace-nowrap text-sm text-default-500">
          {getProviderHelpText(providerType as string).text}
        </p>
        <CustomLink
          href={getProviderHelpText(providerType as string).link}
<<<<<<< HEAD
          target="_blank"
          className="whitespace-nowrap text-sm font-medium text-primary"
=======
          size="sm"
>>>>>>> 95791a99
        >
          Read the docs
        </CustomLink>
      </div>
    </div>
  );
};<|MERGE_RESOLUTION|>--- conflicted
+++ resolved
@@ -27,12 +27,7 @@
         </p>
         <CustomLink
           href={getProviderHelpText(providerType as string).link}
-<<<<<<< HEAD
-          target="_blank"
-          className="whitespace-nowrap text-sm font-medium text-primary"
-=======
           size="sm"
->>>>>>> 95791a99
         >
           Read the docs
         </CustomLink>
