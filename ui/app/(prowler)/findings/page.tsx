--- conflicted
+++ resolved
@@ -23,21 +23,16 @@
   extractSortAndKey,
   hasDateOrScanFilter,
 } from "@/lib";
-<<<<<<< HEAD
-import { ProviderProps } from "@/types";
+import {
+  createProviderDetailsMapping,
+  extractProviderUIDs,
+} from "@/lib/provider-helpers";
 import {
   FindingProps,
   IncludeProps,
   ScanProps,
   SearchParamsProps,
 } from "@/types/components";
-=======
-import {
-  createProviderDetailsMapping,
-  extractProviderUIDs,
-} from "@/lib/provider-helpers";
-import { FindingProps, ScanProps, SearchParamsProps } from "@/types/components";
->>>>>>> bc56d485
 
 export default async function Findings({
   searchParams,
@@ -68,31 +63,6 @@
   const uniqueResourceTypes =
     metadataInfoData?.data?.attributes?.resource_types || [];
 
-<<<<<<< HEAD
-  // Extract provider UIDs
-  const providerUIDs: string[] = Array.from(
-    new Set(
-      providersData?.data
-        ?.map((provider: ProviderProps) => provider.attributes?.uid)
-        .filter(Boolean),
-    ),
-  );
-
-  const providerDetails = providerUIDs.map((uid) => {
-    const provider = providersData.data.find(
-      (p: { attributes: { uid: string } }) => p.attributes?.uid === uid,
-    );
-
-    return {
-      [uid]: {
-        providerInfo: {
-          provider: provider?.attributes?.provider || "",
-          uid: uid,
-          alias: provider?.attributes?.alias ?? null,
-        },
-      },
-    };
-=======
   // Extract provider UIDs and details using helper functions
   const providerUIDs = providersData ? extractProviderUIDs(providersData) : [];
   const providerDetails = providersData
@@ -109,7 +79,6 @@
       };
     }
     return filter;
->>>>>>> bc56d485
   });
 
   // Extract scan UUIDs with "completed" state and more than one resource
@@ -188,11 +157,8 @@
             key: "scan__in",
             labelCheckboxGroup: "Scan ID",
             values: completedScanIds,
-<<<<<<< HEAD
             valueLabelMapping: providerDetailsAssociatedWithScans,
-=======
             index: 9,
->>>>>>> bc56d485
           },
         ]}
         defaultOpen={true}
