--- conflicted
+++ resolved
@@ -581,12 +581,8 @@
         self.resource_name = getattr(
             resource, "name", getattr(resource, "resource_name")
         )
-<<<<<<< HEAD
-        self.resource_id = getattr(resource, "id", getattr(resource, "resource_id"))
-=======
         self.resource_id = getattr(resource, "id", getattr(resource, "resource_id", ""))
         self.tenant_id = getattr(resource, "tenant_id", "")
->>>>>>> f3b12195
         self.location = getattr(resource, "location", "global")
 
 
