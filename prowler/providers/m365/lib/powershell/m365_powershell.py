import os
import platform

from prowler.lib.logger import logger
from prowler.lib.powershell.powershell import PowerShellSession
from prowler.providers.m365.exceptions.exceptions import (
    M365GraphConnectionError,
    M365UserCredentialsError,
    M365UserNotBelongingToTenantError,
)
from prowler.providers.m365.lib.jwt.jwt_decoder import decode_jwt, decode_msal_token
from prowler.providers.m365.models import M365Credentials, M365IdentityInfo


class M365PowerShell(PowerShellSession):
    """
    Microsoft 365 specific PowerShell session management implementation.

    This class extends the base PowerShellSession to provide Microsoft 365 specific
    functionality, including authentication, Teams management, and Exchange Online
    operations.

    Features:
    - Microsoft 365 credential management
    - Teams client configuration
    - Exchange Online connectivity
    - Audit log configuration
    - Secure credential handling

    Attributes:
        credentials (M365Credentials): The Microsoft 365 credentials used for authentication.
        required_modules (list): List of required PowerShell modules for M365 operations.

    Note:
        This class requires the Microsoft Teams and Exchange Online PowerShell modules
        to be installed and available in the PowerShell environment.
    """

    def __init__(self, credentials: M365Credentials, identity: M365IdentityInfo):
        """
        Initialize a Microsoft 365 PowerShell session.

        Sets up the PowerShell session and initializes the provided credentials
        for Microsoft 365 authentication.

        Args:
            credentials (M365Credentials): The Microsoft 365 credentials to use
                for authentication.
        """
        super().__init__()
        self.tenant_identity = identity
        self.init_credential(credentials)

    def init_credential(self, credentials: M365Credentials) -> None:
        """
        Initialize PowerShell credential object for Microsoft 365 authentication.

        Supports three authentication methods:
        1. User authentication (username/password) - Will be deprecated in September 2025
        2. Application authentication (client_id/client_secret)
        3. Certificate authentication (certificate_content in base64/application_id)

        Args:
            credentials (M365Credentials): The credentials object containing
                authentication information.

        Note:
            The credentials are sanitized to prevent command injection and
            stored securely in the PowerShell session.
        """
        # Certificate Auth
        if credentials.certificate_content and credentials.client_id:
            cert_content = credentials.certificate_content
            sanitized_app_id = self.sanitize(credentials.client_id)
            sanitized_tenant_id = self.sanitize(credentials.tenant_id)

            # Create certificate from base64 content
            self.execute(f'$certBytes = [Convert]::FromBase64String("{cert_content}")')
            self.execute(
                "$certificate = New-Object System.Security.Cryptography.X509Certificates.X509Certificate2($certBytes)"
            )
            self.execute(f'$clientID = "{sanitized_app_id}"')
            self.execute(f'$tenantID = "{sanitized_tenant_id}"')

        # User Auth (Will be deprecated in September 2025)
        elif credentials.user and credentials.passwd:
            credentials.encrypted_passwd = self.encrypt_password(credentials.passwd)

            # Sanitize user and password
            sanitized_user = self.sanitize(credentials.user)
            sanitized_encrypted_passwd = self.sanitize(credentials.encrypted_passwd)

            # Securely convert encrypted password to SecureString
            self.execute(f'$user = "{sanitized_user}"')
            self.execute(
                f'$secureString = "{sanitized_encrypted_passwd}" | ConvertTo-SecureString'
            )
            self.execute(
                "$credential = New-Object System.Management.Automation.PSCredential ($user, $secureString)"
            )
        else:
            # Application Auth
            self.execute(f'$clientID = "{credentials.client_id}"')
            self.execute(f'$clientSecret = "{credentials.client_secret}"')
            self.execute(f'$tenantID = "{credentials.tenant_id}"')
            self.execute(
                '$graphtokenBody = @{ Grant_Type = "client_credentials"; Scope = "https://graph.microsoft.com/.default"; Client_Id = $clientID; Client_Secret = $clientSecret }'
            )
            self.execute(
                '$graphToken = Invoke-RestMethod -Uri "https://login.microsoftonline.com/$tenantID/oauth2/v2.0/token" -Method POST -Body $graphtokenBody | Select-Object -ExpandProperty Access_Token'
            )

    def encrypt_password(self, password: str) -> str:
        """
        Encrypts a password using Windows CryptProtectData on Windows systems
        or UTF-16LE encoding on other systems.

        Args:
        password (str): The password to encrypt

        Returns:
        str: The encrypted password in hexadecimal format

        Raises:
        ValueError: If password is None or empty
        """
        try:
            if platform.system() == "Windows":
                import win32crypt

                encrypted_blob = win32crypt.CryptProtectData(
                    password.encode("utf-16le"), None, None, None, None, 0
                )

                encrypted_bytes = encrypted_blob
                if isinstance(encrypted_blob, tuple):
                    encrypted_bytes = encrypted_blob[1]
                elif hasattr(encrypted_blob, "data"):
                    encrypted_bytes = encrypted_blob.data

                return encrypted_bytes.hex()

            else:
                return password.encode("utf-16le").hex()
        except Exception as error:
            raise Exception(
                f"[{os.path.basename(__file__)}] Error encrypting password: {str(error)}"
            )

    def test_credentials(self, credentials: M365Credentials) -> bool:
        """
        Test Microsoft 365 credentials by attempting to authenticate against Entra ID.

        Supports testing three authentication methods:
        1. User authentication (username/password)
        2. Application authentication (client_id/client_secret)
        3. Certificate authentication (certificate_content in base64/application_id)

        Args:
            credentials (M365Credentials): The credentials object containing
                authentication information to test.

        Returns:
            bool: True if credentials are valid and authentication succeeds, False otherwise.
        """
        # Test Certificate Auth
        if credentials.certificate_content and credentials.client_id:
            try:
                self.test_exchange_certificate_connection()
                self.test_teams_certificate_connection()
                return True
            except Exception as e:
                logger.error(f"Exchange Online Certificate connection failed: {e}")

        # Test User Auth
        elif credentials.user and credentials.passwd:
            self.execute(
                f'$securePassword = "{credentials.encrypted_passwd}" | ConvertTo-SecureString'  # encrypted password already sanitized
            )
            self.execute(
                f'$credential = New-Object System.Management.Automation.PSCredential("{self.sanitize(credentials.user)}", $securePassword)'
            )

            user_domain = credentials.user.split("@")[1]
            if not any(
                user_domain.endswith(domain)
                for domain in self.tenant_identity.tenant_domains
            ):
                raise M365UserNotBelongingToTenantError(
                    file=os.path.basename(__file__),
                    message=f"The user domain {user_domain} does not match any of the tenant domains: {', '.join(self.tenant_identity.tenant_domains)}",
                )

            # Validate credentials
            result = self.execute("Connect-ExchangeOnline -Credential $credential")
            if "https://aka.ms/exov3-module" not in result:
                if "AADSTS" in result:  # Entra Security Token Service Error
                    raise M365UserCredentialsError(
                        file=os.path.basename(__file__),
                        message=result,
                    )
                else:  # Could not connect to Exchange Online, try Microsoft Teams
                    result = self.execute(
                        "Connect-MicrosoftTeams -Credential $credential"
                    )
                    if self.tenant_identity.tenant_id not in result:
                        if "AADSTS" in result:  # Entra Security Token Service Error
                            raise M365UserCredentialsError(
                                file=os.path.basename(__file__),
                                message=result,
                            )
                        else:  # Unknown error, could be a permission issue or modules not installed
                            raise Exception(
                                file=os.path.basename(__file__),
                                message=f"Error connecting to PowerShell modules: {result}",
                            )

            return True

        else:
            # Test Microsoft Graph connection
            try:
                logger.info("Testing Microsoft Graph connection...")
                self.test_graph_connection()
                logger.info("Microsoft Graph connection successful")
                return True
            except Exception as e:
                logger.error(f"Microsoft Graph connection failed: {e}")
                raise M365GraphConnectionError(
                    file=os.path.basename(__file__),
                    original_exception=e,
                    message="Check your Microsoft Application credentials and ensure the app has proper permissions",
                )

    def test_graph_connection(self) -> bool:
        """Test Microsoft Graph API connection and raise exception if it fails."""
        try:
            if self.execute("Write-Output $graphToken") == "":
                raise M365GraphConnectionError(
                    file=os.path.basename(__file__),
                    message="Microsoft Graph token is empty or invalid.",
                )
            return True
        except Exception as e:
            logger.error(f"Microsoft Graph connection failed: {e}")
            raise M365GraphConnectionError(
                file=os.path.basename(__file__),
                original_exception=e,
                message=f"Failed to connect to Microsoft Graph API: {str(e)}",
            )

    def test_teams_connection(self) -> bool:
        """Test Microsoft Teams API connection and raise exception if it fails."""
        try:
            self.execute(
                '$teamstokenBody = @{ Grant_Type = "client_credentials"; Scope = "48ac35b8-9aa8-4d74-927d-1f4a14a0b239/.default"; Client_Id = $clientID; Client_Secret = $clientSecret }'
            )
            self.execute(
                '$teamsToken = Invoke-RestMethod -Uri "https://login.microsoftonline.com/$tenantID/oauth2/v2.0/token" -Method POST -Body $teamstokenBody | Select-Object -ExpandProperty Access_Token'
            )
            permissions = decode_jwt(self.execute("Write-Output $teamsToken")).get(
                "roles", []
            )
            if "application_access" not in permissions:
                logger.error(
                    "Microsoft Teams connection failed: Please check your permissions and try again."
                )
                return False
            return True
        except Exception as e:
            logger.error(
                f"Microsoft Teams connection failed: {e}. Please check your permissions and try again."
            )
            return False

    def test_teams_certificate_connection(self) -> bool:
        """Test Microsoft Teams API connection using certificate and raise exception if it fails."""
        connection = self.connect_microsoft_teams()
        return connection

    def test_exchange_connection(self) -> bool:
        """Test Exchange Online API connection and raise exception if it fails."""
        try:
            self.execute(
                '$SecureSecret = ConvertTo-SecureString "$clientSecret" -AsPlainText -Force'
            )
            self.execute(
                '$exchangeToken = Get-MsalToken -clientID "$clientID" -tenantID "$tenantID" -clientSecret $SecureSecret -Scopes "https://outlook.office365.com/.default"'
            )
            token = decode_msal_token(self.execute("Write-Output $exchangeToken"))
            permissions = token.get("roles", [])
            if "Exchange.ManageAsApp" not in permissions:
                logger.error(
                    "Exchange Online connection failed: Please check your permissions and try again."
                )
                return False
            return True
        except Exception as e:
            logger.error(
                f"Exchange Online connection failed: {e}. Please check your permissions and try again."
            )
            return False

    def test_exchange_certificate_connection(self) -> bool:
        """Test Exchange Online API connection using certificate and raise exception if it fails."""
        connection = self.connect_exchange_online()
        return connection

    def connect_microsoft_teams(self) -> dict:
        """
        Connect to Microsoft Teams Module PowerShell Module.

        Establishes a connection to Microsoft Teams using the initialized credentials.
        Supports three authentication methods:
        1. User authentication (username/password)
        2. Application authentication (client_id/client_secret)
        3. Certificate authentication (certificate_content in base64/application_id)

        Returns:
            dict: Connection status information in JSON format.

        Note:
            This method requires the Microsoft Teams PowerShell module to be installed.
        """
<<<<<<< HEAD
        # Check for Certificate Auth
        if self.execute("Write-Output $certificate") != "":  # Certificate Auth
            return self.execute(
                "Connect-MicrosoftTeams -Certificate $certificate -ApplicationId $clientID -TenantId $tenantID"
            )
        # Check for User Auth
        elif self.execute("Write-Output $credential") != "":  # User Auth
            return self.execute("Connect-MicrosoftTeams -Credential $credential")
        else:  # Application Auth
            self.execute(
                '$teamstokenBody = @{ Grant_Type = "client_credentials"; Scope = "48ac35b8-9aa8-4d74-927d-1f4a14a0b239/.default"; Client_Id = $clientID; Client_Secret = $clientSecret }'
            )
            self.execute(
                '$teamsToken = Invoke-RestMethod -Uri "https://login.microsoftonline.com/$tenantID/oauth2/v2.0/token" -Method POST -Body $teamstokenBody | Select-Object -ExpandProperty Access_Token'
            )
            return self.execute(
                'Connect-MicrosoftTeams -AccessTokens @("$graphToken","$teamsToken")'
            )
=======
        # User Auth
        if self.execute("Write-Output $credential") != "":
            self.execute("Connect-MicrosoftTeams -Credential $credential")
            # Test connection with a simple call
            connection = self.execute("Get-CsTeamsClientConfiguration")
            if connection:
                return True
            else:
                logger.error(
                    "Microsoft Teams connection failed: Please check your permissions and try again."
                )
            return connection
        # Application Auth
        else:
            connection = self.test_teams_connection()
            if connection:
                self.execute(
                    'Connect-MicrosoftTeams -AccessTokens @("$graphToken","$teamsToken")'
                )
            return connection
>>>>>>> b63f70ac

    def get_teams_settings(self) -> dict:
        """
        Get Teams Client Settings.

        Retrieves the current Microsoft Teams client configuration settings.

        Returns:
            dict: Teams client configuration settings in JSON format.

        Example:
            >>> get_teams_settings()
            {
                "AllowBox": true,
                "AllowDropBox": true,
                "AllowGoogleDrive": true
            }
        """
        return self.execute(
            "Get-CsTeamsClientConfiguration | ConvertTo-Json", json_parse=True
        )

    def get_global_meeting_policy(self) -> dict:
        """
        Get Teams Global Meeting Policy.

        Retrieves the current Microsoft Teams global meeting policy settings.

        Returns:
            dict: Teams global meeting policy settings in JSON format.

        Example:
            >>> get_global_meeting_policy()
            {
                "AllowAnonymousUsersToJoinMeeting": true
            }
        """
        return self.execute(
            "Get-CsTeamsMeetingPolicy -Identity Global | ConvertTo-Json",
            json_parse=True,
        )

    def get_global_messaging_policy(self) -> dict:
        """
        Get Teams Global Messaging Policy.

        Retrieves the current Microsoft Teams global messaging policy settings.

        Returns:
            dict: Teams global messaging policy settings in JSON format.

        Example:
            >>> get_global_meeting_policy()
            {
                "AllowAnonymousUsersToJoinMeeting": true
            }
        """
        return self.execute(
            "Get-CsTeamsMessagingPolicy -Identity Global | ConvertTo-Json",
            json_parse=True,
        )

    def get_user_settings(self) -> dict:
        """
        Get Teams User Settings.

        Retrieves the current Microsoft Teams user settings.

        Returns:
            dict: Teams user settings in JSON format.

        Example:
            >>> get_user_settings()
            {
                "AllowExternalAccess": true
            }
        """
        return self.execute(
            "Get-CsTenantFederationConfiguration | ConvertTo-Json", json_parse=True
        )

    def connect_exchange_online(self) -> dict:
        """
        Connect to Exchange Online PowerShell Module.

        Establishes a connection to Exchange Online using the initialized credentials.
        Supports three authentication methods:
        1. User authentication (username/password)
        2. Application authentication (client_id/client_secret)
        3. Certificate authentication (certificate_content in base64/application_id)

        Returns:
            dict: Connection status information in JSON format.

        Note:
            This method requires the Exchange Online PowerShell module to be installed.
        """
<<<<<<< HEAD
        # Check for Certificate Auth
        if self.execute("Write-Output $certificate") != "":  # Certificate Auth
            return self.execute(
                "Connect-ExchangeOnline -Certificate $certificate -AppId $clientID -Organization $tenantID"
            )
        # Check for User Auth
        elif self.execute("Write-Output $credential") != "":  # User Auth
            return self.execute("Connect-ExchangeOnline -Credential $credential")
        else:  # Application Auth
            self.execute(
                '$SecureSecret = ConvertTo-SecureString "$clientSecret" -AsPlainText -Force'
            )
            self.execute(
                '$exchangeToken = Get-MsalToken -clientID "$clientID" -tenantID "$tenantID" -clientSecret $SecureSecret -Scopes "https://outlook.office365.com/.default"'
            )
            return self.execute(
                'Connect-ExchangeOnline -AccessToken $exchangeToken.AccessToken -Organization "$tenantID"'
            )
=======
        # User Auth
        if self.execute("Write-Output $credential") != "":
            self.execute("Connect-ExchangeOnline -Credential $credential")
            connection = self.execute("Get-OrganizationConfig")
            if connection:
                return True
            else:
                logger.error(
                    "Exchange Online connection failed: Please check your permissions and try again."
                )
                return False
        # Application Auth
        else:
            connection = self.test_exchange_connection()
            if connection:
                self.execute(
                    'Connect-ExchangeOnline -AccessToken $exchangeToken.AccessToken -Organization "$tenantID"'
                )
            return connection
>>>>>>> b63f70ac

    def get_audit_log_config(self) -> dict:
        """
        Get Purview Admin Audit Log Settings.

        Retrieves the current audit log configuration settings for Microsoft Purview.

        Returns:
            dict: Audit log configuration settings in JSON format.

        Example:
            >>> get_audit_log_config()
            {
                "UnifiedAuditLogIngestionEnabled": true
            }
        """
        return self.execute(
            "Get-AdminAuditLogConfig | Select-Object UnifiedAuditLogIngestionEnabled | ConvertTo-Json",
            json_parse=True,
        )

    def get_malware_filter_policy(self) -> dict:
        """
        Get Defender Malware Filter Policy.

        Retrieves the current Defender anti-malware filter policy settings.

        Returns:
            dict: Malware filter policy settings in JSON format.

        Example:
            >>> get_malware_filter_policy()
            {
                "EnableFileFilter": true,
                "Identity": "Default"
            }
        """
        return self.execute("Get-MalwareFilterPolicy | ConvertTo-Json", json_parse=True)

    def get_malware_filter_rule(self) -> dict:
        """
        Get Defender Malware Filter Rule.

        Retrieves the current Defender anti-malware filter rule settings.

        Returns:
            dict: Malware filter rule settings in JSON format.

        Example:
            >>> get_malware_filter_rule()
            {
                "Name": "Default",
                "State": "Enabled"
            }
        """
        return self.execute("Get-MalwareFilterRule | ConvertTo-Json", json_parse=True)

    def get_outbound_spam_filter_policy(self) -> dict:
        """
        Get Defender Outbound Spam Filter Policy.

        Retrieves the current Defender outbound spam filter policy settings.

        Returns:
            dict: Outbound spam filter policy settings in JSON format.

        Example:
            >>> get_outbound_spam_filter_policy()
            {
                "NotifyOutboundSpam": true,
                "BccSuspiciousOutboundMail": true,
                "BccSuspiciousOutboundAdditionalRecipients": [],
                "NotifyOutboundSpamRecipients": []
            }
        """
        return self.execute(
            "Get-HostedOutboundSpamFilterPolicy | ConvertTo-Json", json_parse=True
        )

    def get_outbound_spam_filter_rule(self) -> dict:
        """
        Get Defender Outbound Spam Filter Rule.

        Retrieves the current Defender outbound spam filter rule settings.

        Returns:
            dict: Outbound spam filter rule settings in JSON format.

        Example:
            >>> get_outbound_spam_filter_rule()
            {
                "State": "Enabled"
            }
        """
        return self.execute(
            "Get-HostedOutboundSpamFilterRule | ConvertTo-Json", json_parse=True
        )

    def get_antiphishing_policy(self) -> dict:
        """
        Get Defender Antiphishing Policy.

        Retrieves the current Defender anti-phishing policy settings.

        Returns:
            dict: Antiphishing policy settings in JSON format.

        Example:
            >>> get_antiphishing_policy()
            {
                "EnableSpoofIntelligence": true,
                "AuthenticationFailAction": "Quarantine",
                "DmarcRejectAction": "Quarantine",
                "DmarcQuarantineAction": "Quarantine",
                "EnableFirstContactSafetyTips": true,
                "EnableUnauthenticatedSender": true,
                "EnableViaTag": true,
                "HonorDmarcPolicy": true,
                "IsDefault": false
            }
        """
        return self.execute("Get-AntiPhishPolicy | ConvertTo-Json", json_parse=True)

    def get_antiphishing_rules(self) -> dict:
        """
        Get Defender Antiphishing Rules.

        Retrieves the current Defender anti-phishing rules.

        Returns:
            dict: Antiphishing rules in JSON format.

        Example:
            >>> get_antiphishing_rules()
            {
                "Name": "Rule1",
                "State": Enabled,
            }
        """
        return self.execute("Get-AntiPhishRule | ConvertTo-Json", json_parse=True)

    def get_organization_config(self) -> dict:
        """
        Get Exchange Online Organization Configuration.

        Retrieves the current Exchange Online organization configuration settings.

        Returns:
            dict: Organization configuration settings in JSON format.

        Example:
            >>> get_organization_config()
            {
                "Name": "MyOrganization",
                "Guid": "12345678-1234-1234-1234-123456789012"
                "AuditDisabled": false
            }
        """
        return self.execute("Get-OrganizationConfig | ConvertTo-Json", json_parse=True)

    def get_mailbox_audit_config(self) -> dict:
        """
        Get Exchange Online Mailbox Audit Configuration.

        Retrieves the current mailbox audit configuration settings for Exchange Online.

        Returns:
            dict: Mailbox audit configuration settings in JSON format.

        Example:
            >>> get_mailbox_audit_config()
            {
                "Name": "MyMailbox",
                "Id": "12345678-1234-1234-1234-123456789012",
                "AuditBypassEnabled": false
            }
        """
        return self.execute(
            "Get-MailboxAuditBypassAssociation | ConvertTo-Json", json_parse=True
        )

    def get_mailbox_policy(self) -> dict:
        """
        Get Mailbox Policy.

        Retrieves the current mailbox policy settings for Exchange Online.

        Returns:
            dict: Mailbox policy settings in JSON format.

        Example:
            >>> get_mailbox_policy()
            {
                "Id": "OwaMailboxPolicy-Default",
                "AdditionalStorageProvidersAvailable": True
            }
        """
        return self.execute("Get-OwaMailboxPolicy | ConvertTo-Json", json_parse=True)

    def get_external_mail_config(self) -> dict:
        """
        Get Exchange Online External Mail Configuration.

        Retrieves the current external mail configuration settings for Exchange Online.

        Returns:
            dict: External mail configuration settings in JSON format.

        Example:
            >>> get_external_mail_config()
            {
                "Identity": "MyExternalMail",
                "ExternalMailTagEnabled": true
            }
        """
        return self.execute("Get-ExternalInOutlook | ConvertTo-Json", json_parse=True)

    def get_transport_rules(self) -> dict:
        """
        Get Exchange Online Transport Rules.

        Retrieves the current transport rules configured in Exchange Online.

        Returns:
            dict: Transport rules in JSON format.

        Example:
            >>> get_transport_rules()
            {
                "Name": "Rule1",
                "SetSCL": -1,
                "SenderDomainIs": ["example.com"]
            }
        """
        return self.execute("Get-TransportRule | ConvertTo-Json", json_parse=True)

    def get_connection_filter_policy(self) -> dict:
        """
        Get Exchange Online Connection Filter Policy.

        Retrieves the current connection filter policy settings for Exchange Online.

        Returns:
            dict: Connection filter policy settings in JSON format.

        Example:
            >>> get_connection_filter_policy()
            {
                "Identity": "Default",
                "IPAllowList": []"
            }
        """
        return self.execute(
            "Get-HostedConnectionFilterPolicy -Identity Default | ConvertTo-Json",
            json_parse=True,
        )

    def get_dkim_config(self) -> dict:
        """
        Get DKIM Signing Configuration.

        Retrieves the current DKIM signing configuration settings for Exchange Online.

        Returns:
            dict: DKIM signing configuration settings in JSON format.

        Example:
            >>> get_dkim_config()
            {
                "Id": "12345678-1234-1234-1234-123456789012",
                "Enabled": true
            }
        """
        return self.execute("Get-DkimSigningConfig | ConvertTo-Json", json_parse=True)

    def get_inbound_spam_filter_policy(self) -> dict:
        """
        Get Inbound Spam Filter Policy.

        Retrieves the current inbound spam filter policy settings for Exchange Online.

        Returns:
            dict: Inbound spam filter policy settings in JSON format.

        Example:
            >>> get_inbound_spam_filter_policy()
            {
                "Identity": "Default",
                "AllowedSenderDomains": "[]"
            }
        """
        return self.execute(
            "Get-HostedContentFilterPolicy | ConvertTo-Json", json_parse=True
        )

    def get_inbound_spam_filter_rule(self) -> dict:
        """
        Get Inbound Spam Filter Rule.

        Retrieves the current inbound spam filter rule settings for Exchange Online.

        Returns:
            dict: Inbound spam filter rule settings in JSON format.

        Example:
            >>> get_inbound_spam_filter_rule()
            {
                "Name": "Rule1",
                "State": "Enabled"
            }
        """
        return self.execute(
            "Get-HostedContentFilterRule | ConvertTo-Json", json_parse=True
        )

    def get_report_submission_policy(self) -> dict:
        """
        Get Exchange Online Report Submission Policy.

        Retrieves the current Exchange Online report submission policy settings.

        Returns:
            dict: Report submission policy settings in JSON format.

        Example:
            >>> get_report_submission_policy()
            {
                "Id": "DefaultReportSubmissionPolicy",
                "Identity": "DefaultReportSubmissionPolicy",
                "Name": "DefaultReportSubmissionPolicy",
                "ReportChatMessageEnabled": true,
                "ReportChatMessageToCustomizedAddressEnabled": true,
                "ReportJunkAddresses": [],
                "ReportJunkToCustomizedAddress": true,
                "ReportNotJunkAddresses": [],
                "ReportNotJunkToCustomizedAddress": true,
                "ReportPhishAddresses": [],
                "ReportPhishToCustomizedAddress": true,
                "ThirdPartyReportAddresses": [],
                ...
            }
        """
        return self.execute(
            "Get-ReportSubmissionPolicy | ConvertTo-Json", json_parse=True
        )

    def get_role_assignment_policies(self) -> dict:
        """
        Get Role Assignment Policies.

        Retrieves the current role assignment policies for Exchange Online.

        Returns:
            dict: Role assignment policies in JSON format.

        Example:
            >>> get_role_assignment_policies()
            {
                "Name": "Default Role Assignment Policy",
                "Guid": "12345678-1234-1234-1234-123456789012",
                "AssignedRoles": ["MyRole"]
            }
        """
        return self.execute(
            "Get-RoleAssignmentPolicy | ConvertTo-Json", json_parse=True
        )

    def get_mailbox_audit_properties(self) -> dict:
        """
        Get Mailbox Properties.

        Retrieves the properties of all mailboxes in the organization in Exchange Online.

        Args:
            mailbox (str): The email address or identifier of the mailbox.

        Returns:
            dict: Mailbox properties in JSON format.

        Example:
            >>> get_mailbox_properties()
            {
                "UserPrincipalName": "User1",
                "AuditEnabled": "false"
                "AuditAdmin": [
                    "Update",
                    "MoveToDeletedItems",
                    "SoftDelete",
                    "HardDelete",
                    "SendAs",
                    "SendOnBehalf",
                    "Create",
                    "UpdateFolderPermissions",
                    "UpdateInboxRules",
                    "UpdateCalendarDelegation",
                    "ApplyRecord",
                    "MailItemsAccessed",
                    "Send"
                ],
                "AuditDelegate": [
                    "Update",
                    "MoveToDeletedItems",
                    "SoftDelete",
                    "HardDelete",
                    "SendAs",
                    "SendOnBehalf",
                    "Create",
                    "UpdateFolderPermissions",
                    "UpdateInboxRules",
                    "ApplyRecord",
                    "MailItemsAccessed"
                ],
                "AuditOwner": [
                    "Update",
                    "MoveToDeletedItems",
                    "SoftDelete",
                    "HardDelete",
                    "UpdateFolderPermissions",
                    "UpdateInboxRules",
                    "UpdateCalendarDelegation",
                    "ApplyRecord",
                    "MailItemsAccessed",
                    "Send"
                ],
                "AuditLogAgeLimit": "90",
                "Identity": "User1",
            }
        """
        return self.execute(
            "Get-EXOMailbox -PropertySets Audit -ResultSize Unlimited | ConvertTo-Json",
            json_parse=True,
        )

    def get_transport_config(self) -> dict:
        """
        Get Exchange Online Transport Configuration.

        Retrieves the current transport configuration settings for Exchange Online.

        Returns:
            dict: Transport configuration settings in JSON format.

        Example:
            >>> get_transport_config()
            {
                "SmtpClientAuthenticationDisabled": True,
            }
        """
        return self.execute("Get-TransportConfig | ConvertTo-Json", json_parse=True)

    def get_sharing_policy(self) -> dict:
        """
        Get Exchange Online Sharing Policy.

        Retrieves the current sharing policy settings for Exchange Online.

        Returns:
            dict: Sharing policy settings in JSON format.

        Example:
            >>> get_sharing_policy()
            {
                "Identity": "Default",
                "Enabled": true
            }
        """
        return self.execute("Get-SharingPolicy | ConvertTo-Json", json_parse=True)


# This function is used to install the required M365 PowerShell modules in Docker containers
def initialize_m365_powershell_modules():
    """
    Initialize required PowerShell modules.

    Checks if the required PowerShell modules are installed and installs them if necessary.
    This method ensures that all required modules for M365 operations are available.

    Returns:
        bool: True if all modules were successfully initialized, False otherwise
    """

    REQUIRED_MODULES = ["ExchangeOnlineManagement", "MicrosoftTeams", "MSAL.PS"]

    pwsh = PowerShellSession()
    try:
        for module in REQUIRED_MODULES:
            try:
                # Check if module is already installed
                result = pwsh.execute(f"Get-Module -ListAvailable {module}", timeout=5)

                # Install module if not installed
                if not result:
                    install_result = pwsh.execute(
                        f'Install-Module "{module}" -Force -AllowClobber -Scope CurrentUser',
                        timeout=60,
                    )
                    if install_result:
                        logger.warning(
                            f"Unexpected output while installing module {module}: {install_result}"
                        )
                    else:
                        logger.info(f"Successfully installed module {module}")

                    # Import module
                    pwsh.execute(f'Import-Module "{module}" -Force', timeout=1)

            except Exception as error:
                logger.error(f"Failed to initialize module {module}: {str(error)}")
                return False

        return True
    finally:
        pwsh.close()


def main():
    if initialize_m365_powershell_modules():
        logger.info("M365 PowerShell modules initialized successfully")
    else:
        logger.error("Failed to initialize M365 PowerShell modules")


if __name__ == "__main__":
    main()<|MERGE_RESOLUTION|>--- conflicted
+++ resolved
@@ -322,26 +322,11 @@
         Note:
             This method requires the Microsoft Teams PowerShell module to be installed.
         """
-<<<<<<< HEAD
-        # Check for Certificate Auth
+        # Certificate Auth
         if self.execute("Write-Output $certificate") != "":  # Certificate Auth
             return self.execute(
                 "Connect-MicrosoftTeams -Certificate $certificate -ApplicationId $clientID -TenantId $tenantID"
             )
-        # Check for User Auth
-        elif self.execute("Write-Output $credential") != "":  # User Auth
-            return self.execute("Connect-MicrosoftTeams -Credential $credential")
-        else:  # Application Auth
-            self.execute(
-                '$teamstokenBody = @{ Grant_Type = "client_credentials"; Scope = "48ac35b8-9aa8-4d74-927d-1f4a14a0b239/.default"; Client_Id = $clientID; Client_Secret = $clientSecret }'
-            )
-            self.execute(
-                '$teamsToken = Invoke-RestMethod -Uri "https://login.microsoftonline.com/$tenantID/oauth2/v2.0/token" -Method POST -Body $teamstokenBody | Select-Object -ExpandProperty Access_Token'
-            )
-            return self.execute(
-                'Connect-MicrosoftTeams -AccessTokens @("$graphToken","$teamsToken")'
-            )
-=======
         # User Auth
         if self.execute("Write-Output $credential") != "":
             self.execute("Connect-MicrosoftTeams -Credential $credential")
@@ -362,7 +347,6 @@
                     'Connect-MicrosoftTeams -AccessTokens @("$graphToken","$teamsToken")'
                 )
             return connection
->>>>>>> b63f70ac
 
     def get_teams_settings(self) -> dict:
         """
@@ -460,26 +444,11 @@
         Note:
             This method requires the Exchange Online PowerShell module to be installed.
         """
-<<<<<<< HEAD
-        # Check for Certificate Auth
+        # Certificate Auth
         if self.execute("Write-Output $certificate") != "":  # Certificate Auth
             return self.execute(
                 "Connect-ExchangeOnline -Certificate $certificate -AppId $clientID -Organization $tenantID"
             )
-        # Check for User Auth
-        elif self.execute("Write-Output $credential") != "":  # User Auth
-            return self.execute("Connect-ExchangeOnline -Credential $credential")
-        else:  # Application Auth
-            self.execute(
-                '$SecureSecret = ConvertTo-SecureString "$clientSecret" -AsPlainText -Force'
-            )
-            self.execute(
-                '$exchangeToken = Get-MsalToken -clientID "$clientID" -tenantID "$tenantID" -clientSecret $SecureSecret -Scopes "https://outlook.office365.com/.default"'
-            )
-            return self.execute(
-                'Connect-ExchangeOnline -AccessToken $exchangeToken.AccessToken -Organization "$tenantID"'
-            )
-=======
         # User Auth
         if self.execute("Write-Output $credential") != "":
             self.execute("Connect-ExchangeOnline -Credential $credential")
@@ -499,7 +468,6 @@
                     'Connect-ExchangeOnline -AccessToken $exchangeToken.AccessToken -Organization "$tenantID"'
                 )
             return connection
->>>>>>> b63f70ac
 
     def get_audit_log_config(self) -> dict:
         """
