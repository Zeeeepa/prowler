--- conflicted
+++ resolved
@@ -27,11 +27,7 @@
         self.volumes_with_snapshots = {}
         self.regions_with_snapshots = {}
         self.__threading_call__(self.__describe_snapshots__)
-<<<<<<< HEAD
-        self.__threading_call__(self.__get_snapshot_public__, self.snapshots)
-=======
         self.__threading_call__(self.__determine_public_snapshots__, self.snapshots)
->>>>>>> 2441cca8
         self.network_interfaces = []
         self.__threading_call__(self.__describe_public_network_interfaces__)
         self.__threading_call__(self.__describe_sg_network_interfaces__)
@@ -219,12 +215,7 @@
                 f"{regional_client.region} -- {error.__class__.__name__}[{error.__traceback__.tb_lineno}]: {error}"
             )
 
-<<<<<<< HEAD
-    def __get_snapshot_public__(self, snapshot):
-        logger.info("EC2 - Getting snapshot volume attribute permissions...")
-=======
     def __determine_public_snapshots__(self, snapshot):
->>>>>>> 2441cca8
         try:
             regional_client = self.regional_clients[snapshot.region]
             snapshot_public = regional_client.describe_snapshot_attribute(
@@ -299,10 +290,6 @@
             )
 
     def __get_instance_user_data__(self, instance):
-<<<<<<< HEAD
-        logger.info("EC2 - Getting instance user data...")
-=======
->>>>>>> 2441cca8
         try:
             regional_client = self.regional_clients[instance.region]
             user_data = regional_client.describe_instance_attribute(
