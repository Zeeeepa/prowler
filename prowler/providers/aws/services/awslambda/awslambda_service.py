--- conflicted
+++ resolved
@@ -77,11 +77,7 @@
             try:
                 function_code = fetched_lambda_code.result()
                 if function_code:
-<<<<<<< HEAD
                     yield function, function_code
-=======
-                    yield function_code, function
->>>>>>> 92e0d740
             except Exception as error:
                 logger.error(
                     f"{function.region} -- {error.__class__.__name__}[{error.__traceback__.tb_lineno}]: {error}"
