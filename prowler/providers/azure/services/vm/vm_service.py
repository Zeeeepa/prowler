--- conflicted
+++ resolved
@@ -75,15 +75,9 @@
                                 )
                             )
 
-<<<<<<< HEAD
-                    # Convert Azure SDK security_profile to our SecurityProfile model
-                    security_profile = None
-                    azure_security_profile = getattr(vm, "security_profile", None)
-=======
                     # Convert Azure SDK SecurityProfile to custom SecurityProfile dataclass
                     azure_security_profile = getattr(vm, "security_profile", None)
                     security_profile = None
->>>>>>> d4e66c4a
                     if azure_security_profile:
                         uefi_settings = None
                         azure_uefi_settings = getattr(
@@ -100,11 +94,7 @@
                             )
                         security_profile = SecurityProfile(
                             security_type=getattr(
-<<<<<<< HEAD
-                                azure_security_profile, "security_type", ""
-=======
                                 azure_security_profile, "security_type", None
->>>>>>> d4e66c4a
                             ),
                             uefi_settings=uefi_settings,
                         )
