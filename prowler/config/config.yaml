# AWS Configuration
aws:
  # AWS Global Configuration
  # aws.mute_non_default_regions --> Set to True to muted failed findings in non-default regions for AccessAnalyzer, GuardDuty, SecurityHub, DRS and Config
  mute_non_default_regions: False
  # If you want to mute failed findings only in specific regions, create a file with the following syntax and run it with `prowler aws -w mutelist.yaml`:
  # Mutelist:
  #  Accounts:
  #   "*":
  #     Checks:
  #       "*":
  #         Regions:
  #           - "ap-southeast-1"
  #           - "ap-southeast-2"
  #         Resources:
  #           - "*"

  # AWS IAM Configuration
  # aws.iam_user_accesskey_unused --> CIS recommends 45 days
  max_unused_access_keys_days: 45
  # aws.iam_user_console_access_unused --> CIS recommends 45 days
  max_console_access_days: 45

  # AWS EC2 Configuration
  # aws.ec2_elastic_ip_shodan
  # TODO: create common config
  shodan_api_key: null
  # aws.ec2_securitygroup_with_many_ingress_egress_rules --> by default is 50 rules
  max_security_group_rules: 50
  # aws.ec2_instance_older_than_specific_days --> by default is 6 months (180 days)
  max_ec2_instance_age_in_days: 180
  # aws.ec2_securitygroup_allow_ingress_from_internet_to_any_port
  # allowed network interface types for security groups open to the Internet
  ec2_allowed_interface_types:
    [
        "api_gateway_managed",
        "vpc_endpoint",
    ]
  # allowed network interface owners for security groups open to the Internet
  ec2_allowed_instance_owners:
    [
        "amazon-elb"
    ]
  # aws.ec2_securitygroup_allow_ingress_from_internet_to_high_risk_tcp_ports
  ec2_high_risk_ports:
    [
        25,
        110,
        135,
        143,
        445,
        3000,
        4333,
        5000,
        5500,
        8080,
        8088,
    ]

  # AWS ECS Configuration
  # aws.ecs_service_fargate_latest_platform_version
  fargate_linux_latest_version: "1.4.0"
  fargate_windows_latest_version: "1.0.0"

  # AWS VPC Configuration (vpc_endpoint_connections_trust_boundaries, vpc_endpoint_services_allowed_principals_trust_boundaries)
  # AWS SSM Configuration (aws.ssm_documents_set_as_public)
  # Single account environment: No action required. The AWS account number will be automatically added by the checks.
  # Multi account environment: Any additional trusted account number should be added as a space separated list, e.g.
  # trusted_account_ids : ["123456789012", "098765432109", "678901234567"]
  trusted_account_ids: []

  # AWS Cloudwatch Configuration
  # aws.cloudwatch_log_group_retention_policy_specific_days_enabled --> by default is 365 days
  log_group_retention_days: 365

  # AWS CloudFormation Configuration
  # cloudformation_stack_cdktoolkit_bootstrap_version --> by default is 21
  recommended_cdk_bootstrap_version: 21

  # AWS AppStream Session Configuration
  # aws.appstream_fleet_session_idle_disconnect_timeout
  max_idle_disconnect_timeout_in_seconds: 600 # 10 Minutes
  # aws.appstream_fleet_session_disconnect_timeout
  max_disconnect_timeout_in_seconds: 300 # 5 Minutes
  # aws.appstream_fleet_maximum_session_duration
  max_session_duration_seconds: 36000 # 10 Hours

  # AWS Lambda Configuration
  # aws.awslambda_function_using_supported_runtimes
  obsolete_lambda_runtimes:
    [
      "java8",
      "go1.x",
      "provided",
      "python3.6",
      "python2.7",
      "python3.7",
      "python3.8",
      "nodejs4.3",
      "nodejs4.3-edge",
      "nodejs6.10",
      "nodejs",
      "nodejs8.10",
      "nodejs10.x",
      "nodejs12.x",
      "nodejs14.x",
      "nodejs16.x",
      "dotnet5.0",
      "dotnet6",
      "dotnet7",
      "dotnetcore1.0",
      "dotnetcore2.0",
      "dotnetcore2.1",
      "dotnetcore3.1",
      "ruby2.5",
      "ruby2.7",
    ]
  # aws.awslambda_function_vpc_is_in_multi_azs
  lambda_min_azs: 2

  # AWS Organizations
  # aws.organizations_scp_check_deny_regions
  # aws.organizations_enabled_regions: [
  #   "eu-central-1",
  #   "eu-west-1",
  #   "us-east-1"
  # ]
  organizations_enabled_regions: []
  organizations_trusted_delegated_administrators: []

  # AWS ECR
  # aws.ecr_repositories_scan_vulnerabilities_in_latest_image
  # CRITICAL
  # HIGH
  # MEDIUM
  ecr_repository_vulnerability_minimum_severity: "MEDIUM"

  # AWS Trusted Advisor
  # aws.trustedadvisor_premium_support_plan_subscribed
  verify_premium_support_plans: True

  # AWS CloudTrail Configuration
  # aws.cloudtrail_threat_detection_privilege_escalation
  threat_detection_privilege_escalation_threshold: 0.2 # Percentage of actions found to decide if it is an privilege_escalation attack event, by default is 0.2 (20%)
  threat_detection_privilege_escalation_minutes: 1440 # Past minutes to search from now for privilege_escalation attacks, by default is 1440 minutes (24 hours)
  threat_detection_privilege_escalation_actions:
    [
      "AddPermission",
      "AddRoleToInstanceProfile",
      "AddUserToGroup",
      "AssociateAccessPolicy",
      "AssumeRole",
      "AttachGroupPolicy",
      "AttachRolePolicy",
      "AttachUserPolicy",
      "ChangePassword",
      "CreateAccessEntry",
      "CreateAccessKey",
      "CreateDevEndpoint",
      "CreateEventSourceMapping",
      "CreateFunction",
      "CreateGroup",
      "CreateJob",
      "CreateKeyPair",
      "CreateLoginProfile",
      "CreatePipeline",
      "CreatePolicyVersion",
      "CreateRole",
      "CreateStack",
      "DeleteRolePermissionsBoundary",
      "DeleteRolePolicy",
      "DeleteUserPermissionsBoundary",
      "DeleteUserPolicy",
      "DetachRolePolicy",
      "DetachUserPolicy",
      "GetCredentialsForIdentity",
      "GetId",
      "GetPolicyVersion",
      "GetUserPolicy",
      "Invoke",
      "ModifyInstanceAttribute",
      "PassRole",
      "PutGroupPolicy",
      "PutPipelineDefinition",
      "PutRolePermissionsBoundary",
      "PutRolePolicy",
      "PutUserPermissionsBoundary",
      "PutUserPolicy",
      "ReplaceIamInstanceProfileAssociation",
      "RunInstances",
      "SetDefaultPolicyVersion",
      "UpdateAccessKey",
      "UpdateAssumeRolePolicy",
      "UpdateDevEndpoint",
      "UpdateEventSourceMapping",
      "UpdateFunctionCode",
      "UpdateJob",
      "UpdateLoginProfile",
    ]
  # aws.cloudtrail_threat_detection_enumeration
  threat_detection_enumeration_threshold: 0.3 # Percentage of actions found to decide if it is an enumeration attack event, by default is 0.3 (30%)
  threat_detection_enumeration_minutes: 1440 # Past minutes to search from now for enumeration attacks, by default is 1440 minutes (24 hours)
  threat_detection_enumeration_actions:
    [
      "DescribeAccessEntry",
      "DescribeAccountAttributes",
      "DescribeAvailabilityZones",
      "DescribeBundleTasks",
      "DescribeCarrierGateways",
      "DescribeClientVpnRoutes",
      "DescribeCluster",
      "DescribeDhcpOptions",
      "DescribeFlowLogs",
      "DescribeImages",
      "DescribeInstanceAttribute",
      "DescribeInstanceInformation",
      "DescribeInstanceTypes",
      "DescribeInstances",
      "DescribeInstances",
      "DescribeKeyPairs",
      "DescribeLogGroups",
      "DescribeLogStreams",
      "DescribeOrganization",
      "DescribeRegions",
      "DescribeSecurityGroups",
      "DescribeSnapshotAttribute",
      "DescribeSnapshotTierStatus",
      "DescribeSubscriptionFilters",
      "DescribeTransitGatewayMulticastDomains",
      "DescribeVolumes",
      "DescribeVolumesModifications",
      "DescribeVpcEndpointConnectionNotifications",
      "DescribeVpcs",
      "GetAccount",
      "GetAccountAuthorizationDetails",
      "GetAccountSendingEnabled",
      "GetBucketAcl",
      "GetBucketLogging",
      "GetBucketPolicy",
      "GetBucketReplication",
      "GetBucketVersioning",
      "GetCallerIdentity",
      "GetCertificate",
      "GetConsoleScreenshot",
      "GetCostAndUsage",
      "GetDetector",
      "GetEbsDefaultKmsKeyId",
      "GetEbsEncryptionByDefault",
      "GetFindings",
      "GetFlowLogsIntegrationTemplate",
      "GetIdentityVerificationAttributes",
      "GetInstances",
      "GetIntrospectionSchema",
      "GetLaunchTemplateData",
      "GetLaunchTemplateData",
      "GetLogRecord",
      "GetParameters",
      "GetPolicyVersion",
      "GetPublicAccessBlock",
      "GetQueryResults",
      "GetRegions",
      "GetSMSAttributes",
      "GetSMSSandboxAccountStatus",
      "GetSendQuota",
      "GetTransitGatewayRouteTableAssociations",
      "GetUserPolicy",
      "HeadObject",
      "ListAccessKeys",
      "ListAccounts",
      "ListAllMyBuckets",
      "ListAssociatedAccessPolicies",
      "ListAttachedUserPolicies",
      "ListClusters",
      "ListDetectors",
      "ListDomains",
      "ListFindings",
      "ListHostedZones",
      "ListIPSets",
      "ListIdentities",
      "ListInstanceProfiles",
      "ListObjects",
      "ListOrganizationalUnitsForParent",
      "ListOriginationNumbers",
      "ListPolicyVersions",
      "ListRoles",
      "ListRoles",
      "ListRules",
      "ListServiceQuotas",
      "ListSubscriptions",
      "ListTargetsByRule",
      "ListTopics",
      "ListUsers",
      "LookupEvents",
      "Search",
    ]
  # aws.cloudtrail_threat_detection_llm_jacking
  threat_detection_llm_jacking_threshold: 0.4 # Percentage of actions found to decide if it is an LLM Jacking attack event, by default is 0.4 (40%)
  threat_detection_llm_jacking_minutes: 1440 # Past minutes to search from now for LLM Jacking attacks, by default is 1440 minutes (24 hours)
  threat_detection_llm_jacking_actions:
    [
    "PutUseCaseForModelAccess",  # Submits a use case for model access, providing justification (Write).
    "PutFoundationModelEntitlement",  # Grants entitlement for accessing a foundation model (Write).
    "PutModelInvocationLoggingConfiguration", # Configures logging for model invocations (Write).
    "CreateFoundationModelAgreement",  # Creates a new agreement to use a foundation model (Write).
    "InvokeModel",  # Invokes a specified Bedrock model for inference using provided prompt and parameters (Read).
    "InvokeModelWithResponseStream",  # Invokes a Bedrock model for inference with real-time token streaming (Read).
    "GetUseCaseForModelAccess",  # Retrieves an existing use case for model access (Read).
    "GetModelInvocationLoggingConfiguration",  # Fetches the logging configuration for model invocations (Read).
    "GetFoundationModelAvailability",  # Checks the availability of a foundation model for use (Read).
    "ListFoundationModelAgreementOffers",  # Lists available agreement offers for accessing foundation models (List).
    "ListFoundationModels",  # Lists the available foundation models in Bedrock (List).
    "ListProvisionedModelThroughputs",  # Lists the provisioned throughput for previously created models (List).
    "SearchAgreements",  # Searches for agreements based on specified criteria (List).
    "AcceptAgreementRequest",  # Accepts a request for an agreement to use a foundation model (Write).
    ]

  # AWS RDS Configuration
  # aws.rds_instance_backup_enabled
  # Whether to check RDS instance replicas or not
  check_rds_instance_replicas: False

  # AWS ACM Configuration
  # aws.acm_certificates_expiration_check
  days_to_expire_threshold: 7
  # aws.acm_certificates_with_secure_key_algorithms
  insecure_key_algorithms:
    [
      "RSA-1024",
      "P-192",
    ]

  # AWS EKS Configuration
  # aws.eks_control_plane_logging_all_types_enabled
  # EKS control plane logging types that must be enabled
  eks_required_log_types:
    [
      "api",
      "audit",
      "authenticator",
      "controllerManager",
      "scheduler",
    ]

  # aws.eks_cluster_uses_a_supported_version
  # EKS clusters must be version 1.28 or higher
  eks_cluster_oldest_version_supported: "1.28"

  # AWS CodeBuild Configuration
  # aws.codebuild_project_no_secrets_in_variables
  # CodeBuild sensitive variables that are excluded from the check
  excluded_sensitive_environment_variables:
    [

    ]

  # AWS ELB Configuration
  # aws.elb_is_in_multiple_az
  # Minimum number of Availability Zones that an CLB must be in
  elb_min_azs: 2

  # AWS ELBv2 Configuration
  # aws.elbv2_is_in_multiple_az
  # Minimum number of Availability Zones that an ELBv2 must be in
  elbv2_min_azs: 2

  # AWS Elasticache Configuration
  # aws.elasticache_redis_cluster_backup_enabled
  # Minimum number of days that a Redis cluster must have backups retention period
  minimum_snapshot_retention_period: 7


  # AWS Secrets Configuration
  # Patterns to ignore in the secrets checks
  secrets_ignore_patterns: []

  # AWS Secrets Manager Configuration
  # aws.secretsmanager_secret_unused
  # Maximum number of days a secret can be unused
  max_days_secret_unused: 90

  # aws.secretsmanager_secret_rotated_periodically
  # Maximum number of days a secret should be rotated
  max_days_secret_unrotated: 90

  # AWS Kinesis Configuration
  # Minimum retention period in hours for Kinesis streams
  min_kinesis_stream_retention_hours: 168 # 7 days

  # Detect Secrets plugin configuration
  detect_secrets_plugins: [
    {"name": "ArtifactoryDetector"},
    {"name": "AWSKeyDetector"},
    {"name": "AzureStorageKeyDetector"},
    {"name": "BasicAuthDetector"},
    {"name": "CloudantDetector"},
    {"name": "DiscordBotTokenDetector"},
    {"name": "GitHubTokenDetector"},
    {"name": "GitLabTokenDetector"},
    {"name": "Base64HighEntropyString", "limit": 6.0},
    {"name": "HexHighEntropyString", "limit": 3.0},
    {"name": "IbmCloudIamDetector"},
    {"name": "IbmCosHmacDetector"},
    # {"name": "IPPublicDetector"}, https://github.com/Yelp/detect-secrets/pull/885
    {"name": "JwtTokenDetector"},
    {"name": "KeywordDetector"},
    {"name": "MailchimpDetector"},
    {"name": "NpmDetector"},
    {"name": "OpenAIDetector"},
    {"name": "PrivateKeyDetector"},
    {"name": "PypiTokenDetector"},
    {"name": "SendGridDetector"},
    {"name": "SlackDetector"},
    {"name": "SoftlayerDetector"},
    {"name": "SquareOAuthDetector"},
    {"name": "StripeDetector"},
    # {"name": "TelegramBotTokenDetector"}, https://github.com/Yelp/detect-secrets/pull/878
    {"name": "TwilioKeyDetector"},
  ]

  # AWS CodeBuild Configuration
  # aws.codebuild_project_uses_allowed_github_organizations
  codebuild_github_allowed_organizations:
    [
    ]

# Azure Configuration
azure:
  # Azure Network Configuration
  # azure.network_public_ip_shodan
  # TODO: create common config
  shodan_api_key: null

  # Configurable minimal risk level for attack path notifications
  # azure.defender_attack_path_notifications_properly_configured
  defender_attack_path_minimal_risk_level: "High"

  # Azure App Service
  # azure.app_ensure_php_version_is_latest
  php_latest_version: "8.2"
  # azure.app_ensure_python_version_is_latest
  python_latest_version: "3.12"
  # azure.app_ensure_java_version_is_latest
  java_latest_version: "17"

  # Azure SQL Server
  # azure.sqlserver_minimal_tls_version
  recommended_minimal_tls_versions:
    [
      "1.2",
      "1.3",
    ]

<<<<<<< HEAD
  # Azure VM Backup Configuration
  # azure.vm_sufficient_daily_backup_retention_period
  vm_backup_min_daily_retention_days: 7
=======
  # Azure Virtual Machines
  # azure.vm_desired_sku_size
  # List of desired VM SKU sizes that are allowed in the organization
  desired_vm_sku_sizes:
    [
      "Standard_A8_v2",
      "Standard_DS3_v2",
      "Standard_D4s_v3",
    ]
>>>>>>> 581afd38

# GCP Configuration
gcp:
  # GCP Compute Configuration
  # gcp.compute_public_address_shodan
  shodan_api_key: null
  # GCP Service Account and user-managed keys unused configuration
  # gcp.iam_service_account_unused
  # gcp.iam_sa_user_managed_key_unused
  max_unused_account_days: 180

# Kubernetes Configuration
kubernetes:
  # Kubernetes API Server
  # kubernetes.apiserver_audit_log_maxbackup_set
  audit_log_maxbackup: 10
  # kubernetes.apiserver_audit_log_maxsize_set
  audit_log_maxsize: 100
  # kubernetes.apiserver_audit_log_maxage_set
  audit_log_maxage: 30
  # kubernetes.apiserver_strong_ciphers_only
  apiserver_strong_ciphers:
    [
      "TLS_AES_128_GCM_SHA256",
      "TLS_AES_256_GCM_SHA384",
      "TLS_CHACHA20_POLY1305_SHA256",
    ]
  # Kubelet
  # kubernetes.kubelet_strong_ciphers_only
  kubelet_strong_ciphers:
    [
      "TLS_ECDHE_ECDSA_WITH_AES_128_GCM_SHA256",
      "TLS_ECDHE_RSA_WITH_AES_128_GCM_SHA256",
      "TLS_ECDHE_ECDSA_WITH_CHACHA20_POLY1305",
      "TLS_ECDHE_RSA_WITH_AES_256_GCM_SHA384",
      "TLS_ECDHE_RSA_WITH_CHACHA20_POLY1305",
      "TLS_ECDHE_ECDSA_WITH_AES_256_GCM_SHA384",
      "TLS_RSA_WITH_AES_256_GCM_SHA384",
      "TLS_RSA_WITH_AES_128_GCM_SHA256",
    ]


# M365 Configuration
m365:
  # Entra
  # m365.entra_admin_users_sign_in_frequency_enabled
  sign_in_frequency: 4 # 4 hours
  # Teams
  # m365.teams_external_file_sharing_restricted
  allowed_cloud_storage_services:
    [
      #"allow_box",
      #"allow_drop_box",
      #"allow_egnyte",
      #"allow_google_drive",
      #"allow_share_file",
    ]
  # Exchange
  # m365.exchange_organization_mailtips_enabled
  recommended_mailtips_large_audience_threshold: 25 # maximum number of recipients
  # Defender Malware Policy Settings
  # m365.defender_malware_policy_comprehensive_attachments_filter_applied
  # The recommended list of file extensions to be blocked, this can be changed depending on the organization needs
  default_recommended_extensions:
    [
      "ace", "ani", "apk", "app", "appx", "arj", "bat", "cab", "cmd", "com",
      "deb", "dex", "dll", "docm", "elf", "exe", "hta", "img", "iso", "jar",
      "jnlp", "kext", "lha", "lib", "library", "lnk", "lzh", "macho", "msc",
      "msi", "msix", "msp", "mst", "pif", "ppa", "ppam", "reg", "rev", "scf",
      "scr", "sct", "sys", "uif", "vb", "vbe", "vbs", "vxd", "wsc", "wsf",
      "wsh", "xll", "xz", "z"
    ]
  # m365.exchange_mailbox_properties_auditing_enabled
  # Maximum number of days to keep audit logs
  audit_log_age: 90

# GitHub Configuration
github:
  # github.repository_inactive_not_archived --> CIS recommends 180 days (6 months)
  inactive_not_archived_days_threshold: 180<|MERGE_RESOLUTION|>--- conflicted
+++ resolved
@@ -450,11 +450,6 @@
       "1.3",
     ]
 
-<<<<<<< HEAD
-  # Azure VM Backup Configuration
-  # azure.vm_sufficient_daily_backup_retention_period
-  vm_backup_min_daily_retention_days: 7
-=======
   # Azure Virtual Machines
   # azure.vm_desired_sku_size
   # List of desired VM SKU sizes that are allowed in the organization
@@ -464,7 +459,9 @@
       "Standard_DS3_v2",
       "Standard_D4s_v3",
     ]
->>>>>>> 581afd38
+  # Azure VM Backup Configuration
+  # azure.vm_sufficient_daily_backup_retention_period
+  vm_backup_min_daily_retention_days: 7
 
 # GCP Configuration
 gcp:
