#!/usr/bin/env bash

# Prowler - the handy cloud security tool (copyright 2019) by Toni de la Fuente
#
# Licensed under the Apache License, Version 2.0 (the "License"); you may not
# use this file except in compliance with the License. You may obtain a copy
# of the License at http://www.apache.org/licenses/LICENSE-2.0
#
# Unless required by applicable law or agreed to in writing, software distributed
# under the License is distributed on an "AS IS" BASIS, WITHOUT WARRANTIES OR
# CONDITIONS OF ANY KIND, either express or implied. See the License for the
# specific language governing permissions and limitations under the License.

assume_role(){
<<<<<<< HEAD
    echo ASSUMING ROLE...

    PROFILE_OPT=$PROFILE_OPT_BAK
    echo PROFILE $PROFILE
    echo PROFILE_OPT $PROFILE_OPT

    if [[ -z $ROLE_TO_ASSUME ]]; then
=======
    # Both variables are mandatory to be set togethe
    if [[ -z $ROLE_TO_ASSUME || -z $ACCOUNT_TO_ASSUME ]]; then
>>>>>>> 593c3b88
        echo "$OPTRED ERROR!$OPTNORMAL - Both Account ID (-A) and IAM Role to assume (-R) must be set"
        exit 1
    fi
    # if not session duration set with -T, then will be 1h.
    # In some cases you will need more than 1h.
    if [[ -z $SESSION_DURATION_TO_ASSUME ]]; then
        SESSION_DURATION_TO_ASSUME="3600"
    elif [[ "${SESSION_DURATION_TO_ASSUME}" -gt "43200" ]] || [[ "${SESSION_DURATION_TO_ASSUME}" -lt "900" ]]; then
        echo "$OPTRED ERROR!$OPTNORMAL - Role session duration must be more than 900 seconds and less than 4300 seconds"
        exit 1
    fi

    # temporary file where to store credentials
    TEMP_STS_ASSUMED_FILE=$(mktemp -t prowler.sts_assumed-XXXXXX)

    # check if role arn or role name
    if [[ $ROLE_TO_ASSUME == arn:* ]]; then
        PROWLER_ROLE=$ROLE_TO_ASSUME
    else
        PROWLER_ROLE=arn:${AWS_PARTITION}:iam::$ACCOUNT_TO_ASSUME:role/$ROLE_TO_ASSUME
    fi

    #Check if external ID has bee provided if so execute with external ID if not ignore
    if [[ -z $ROLE_EXTERNAL_ID ]]; then
        # assume role command
        $AWSCLI $PROFILE_OPT sts assume-role --role-arn $PROWLER_ROLE \
            --role-session-name ProwlerAssessmentSession \
            --region $REGION_FOR_STS \
            --duration-seconds $SESSION_DURATION_TO_ASSUME > $TEMP_STS_ASSUMED_FILE 2>&1
    else
        $AWSCLI $PROFILE_OPT sts assume-role --role-arn $PROWLER_ROLE \
            --role-session-name ProwlerAssessmentSession \
            --duration-seconds $SESSION_DURATION_TO_ASSUME \
            --region $REGION_FOR_STS \
            --external-id $ROLE_EXTERNAL_ID > $TEMP_STS_ASSUMED_FILE 2>&1
    fi
    echo FILE WITH TEMP CREDS: $TEMP_STS_ASSUMED_FILE

    if [[ $(grep AccessDenied $TEMP_STS_ASSUMED_FILE) ]]; then
      textFail "Access Denied assuming role $PROWLER_ROLE"
      EXITCODE=1
      exit $EXITCODE
    elif [[ "$(grep MaxSessionDuration $TEMP_STS_ASSUMED_FILE)" ]]; then
      textFail "The requested DurationSeconds exceeds the MaxSessionDuration set for the role ${PROWLER_ROLE}"
      EXITCODE=1
      exit $EXITCODE
    fi

    # assume role command
    #$AWSCLI $PROFILE_OPT sts assume-role --role-arn arn:${AWS_PARTITION}:iam::$ACCOUNT_TO_ASSUME:role/$ROLE_TO_ASSUME \
    #    --role-session-name ProwlerAssessmentSession \
    #    --duration-seconds $SESSION_DURATION_TO_ASSUME > $TEMP_STS_ASSUMED_FILE

    # if previous command fails exit with the given error from aws-cli
    # this is likely to be due to session duration limit of 1h in case
    # of assume role chaining:
    # "The requested DurationSeconds exceeds the 1 hour session limit
    # for roles assumed by role chaining."
    # https://docs.aws.amazon.com/IAM/latest/UserGuide/id_roles_use.html
    if [[ $? != 0 ]];then
        exit 1
    fi

    # The profile shouldn't be used for CLI
    PROFILE=""
    PROFILE_OPT=""

    # set env variables with assumed role credentials
    export AWS_ACCESS_KEY_ID=$(cat $TEMP_STS_ASSUMED_FILE | jq -r '.Credentials.AccessKeyId')
    export AWS_SECRET_ACCESS_KEY=$(cat $TEMP_STS_ASSUMED_FILE | jq -r '.Credentials.SecretAccessKey')
    export AWS_SESSION_TOKEN=$(cat $TEMP_STS_ASSUMED_FILE | jq -r '.Credentials.SessionToken')
    export AWS_SESSION_EXPIRATION=$(cat $TEMP_STS_ASSUMED_FILE | jq -r '.Credentials.Expiration | sub("\\+00:00";"Z") | fromdateiso8601')
    echo TEMP AWS_ACCESS_KEY_ID: $AWS_ACCESS_KEY_ID
    echo TEMP AWS_SECRET_ACCESS_KEY: $AWS_SECRET_ACCESS_KEY
    echo TEMP AWS_SESSION_TOKEN: $AWS_SESSION_TOKEN
    echo EXPIRATION EPOCH TIME: $AWS_SESSION_EXPIRATION
    cleanSTSAssumeFile
}

cleanSTSAssumeFile() {
    rm -fr "${TEMP_STS_ASSUMED_FILE}"
}<|MERGE_RESOLUTION|>--- conflicted
+++ resolved
@@ -12,18 +12,9 @@
 # specific language governing permissions and limitations under the License.
 
 assume_role(){
-<<<<<<< HEAD
-    echo ASSUMING ROLE...
-
     PROFILE_OPT=$PROFILE_OPT_BAK
-    echo PROFILE $PROFILE
-    echo PROFILE_OPT $PROFILE_OPT
-
-    if [[ -z $ROLE_TO_ASSUME ]]; then
-=======
-    # Both variables are mandatory to be set togethe
+    # Both variables are mandatory to be set together
     if [[ -z $ROLE_TO_ASSUME || -z $ACCOUNT_TO_ASSUME ]]; then
->>>>>>> 593c3b88
         echo "$OPTRED ERROR!$OPTNORMAL - Both Account ID (-A) and IAM Role to assume (-R) must be set"
         exit 1
     fi
