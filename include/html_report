#!/usr/bin/env bash

# Prowler - the handy cloud security tool (copyright 2020) by Toni de la Fuente
#
# Licensed under the Apache License, Version 2.0 (the "License"); you may not
# use this file except in compliance with the License. You may obtain a copy
# of the License at http://www.apache.org/licenses/LICENSE-2.0
#
# Unless required by applicable law or agreed to in writing, software distributed
# under the License is distributed on an "AS IS" BASIS, WITHOUT WARRANTIES OR
# CONDITIONS OF ANY KIND, either express or implied. See the License for the
# specific language governing permissions and limitations under the License.



addHtmlHeader() {
  if [[ $PROFILE == "" ]];then
    PROFILE="ENV"
  fi
  if [[ -z $HTML_REPORT_INIT ]]; then 
  cat <<EOF
<!DOCTYPE html>
<html lang="en">
<head>
  <meta http-equiv="Content-Type" content="text/html; charset=UTF-8">
  <!-- Required meta tags -->
  <meta name="viewport" content="width=device-width, initial-scale=1, shrink-to-fit=no">
  <!-- Bootstrap CSS -->
  <link rel="stylesheet" href="https://stackpath.bootstrapcdn.com/bootstrap/4.5.0/css/bootstrap.min.css" integrity="sha384-9aIt2nRpC12Uk9gS9baDl411NQApFmC26EwAOH8WgZl5MYYxFfc+NcPb1dKGj7Sk" crossorigin="anonymous">
  <!-- https://datatables.net/download/index with jQuery, DataTables, Buttons, SearchPanes, and Select //-->
  <link rel="stylesheet" type="text/css" href="https://cdn.datatables.net/v/dt/jqc-1.12.4/dt-1.10.25/b-1.7.1/sp-1.3.0/sl-1.3.3/datatables.min.css"/>
  <link rel="stylesheet" href="https://pro.fontawesome.com/releases/v5.10.0/css/all.css" integrity="sha384-AYmEC3Yw5cVb3ZcuHtOA93w35dYTsvhLPVnYs9eStHfGJvOvKxVfELGroGkvsg+p" crossorigin="anonymous"/>
  <style>
    .show-read-more .more-text{
        display: none;
    }
  </style>
  <title>Prowler - AWS Security Assessments</title>
</head>
<body>
  <nav class="navbar navbar-expand-xl sticky-top navbar-dark bg-dark">
      <a class="navbar-brand" href="#">Prowler - Security Assessments in AWS</a>
  </nav>
  <div class="container-fluid">
    <div class="row mt-3">
      <div class="col-md-4">
        <div class="card">
          <div class="card-header">
            Report Information:
          </div>
          <ul class="list-group list-group-flush">
            <li class="list-group-item">
              <div class="row">
                <div class="col-md-auto">
                  <b>Version:</b> $PROWLER_VERSION
                </div>
              </div>
            </li>
            <li class="list-group-item">
              <b>Parameters used:</b> $PROWLER_PARAMETERS
            </li>
            <li class="list-group-item">
              <b>Date:</b> $TIMESTAMP
            </li>
            <li class="list-group-item text-center">
              <a href="$HTML_LOGO_URL"><img src="$HTML_LOGO_IMG"
                  alt="prowler-logo"></a>
            </li>
          </ul>
        </div>
      </div>

      <div class="col-md-4">
        <div class="card">
          <div class="card-header">
            Assessment Summary:
          </div>
          <ul class="list-group list-group-flush">
            <li class="list-group-item">
              <b>AWS Account:</b> $ACCOUNT_NUM
            </li>
            <li class="list-group-item">
              <b>AWS-CLI Profile:</b> $PROFILE
            </li>
            <li class="list-group-item">
              <b>API Region:</b> $REGION
            </li>
            <li class="list-group-item">
              <b>User Id:</b> $USER_ID
            </li>
            <li class="list-group-item">
              <b>Caller Identity ARN:</b> $CALLER_ARN
            </li>
          </ul>
        </div>
      </div>
      <div class="col-md-4">
        <div class="card">
          <div class="card-header">
            Scoring Information:
          </div>
          <ul class="list-group list-group-flush">
            <li class="list-group-item">
              <b>Prowler Score:</b> PROWLER_SCORE%
            </li>
            <li class="list-group-item">
              <b>Total Resources:</b> TOTAL_RESOURCES
            </li>
            <li class="list-group-item">
              <b>Passed:</b> PASS_COUNTER
            </li>
            <li class="list-group-item">
              <b>Failed:</b> FAIL_COUNTER
            </li>
            <li class="list-group-item">
              <b>Total Checks Executed:</b> CHECKS_COUNTER
            </li>
          </ul>
        </div>
      </div>
    </div>
    <div class="row mt-3">
      <div class="col-md-12">
        <table class="table compact stripe row-border ordering" id="findingsTable" data-order='[[ 5, "asc" ]]' data-page-length='100'>
          <thead class="thead-light">
            <tr>
              <th scope="col">Result</th>
              <th scope="col">Severity</th>
              <th scope="col">AccountID</th>
              <th scope="col">Region</th>
              <th scope="col">Compliance</th>
              <th scope="col">Service</th>
              <th scope="col">CheckID</th>
              <th style="width:20%" scope="col">Check Title</th>
              <th style="width:20%" scope="col">Check Output</th>
              <th scope="col">CAF Epic</th>
<<<<<<< HEAD
              <th scope="col">Risk</th>
              <th scope="col">Remediation</th>
              <th scope="col">Docs</th>
=======
              <th style="width:40%" scope="col">Risk</th>
              <th style="width:40%" scope="col">Remediation</th>
              <th style="width:40%" scope="col">Link to doc</th>
              <th scope="col">Resource ID</th>
>>>>>>> 1229815c
            </tr>
          </thead>
          <tbody>
EOF

fi 
}

addHtmlFooter() {
  cat <<EOF

</tbody>
        </table>
      </div>
    </div>
  </div>
  </div>
  <!-- Table search and paginator -->
  <!-- Optional JavaScript -->
  <!-- jQuery first, then Popper.js, then Bootstrap JS -->
  <script src="https://code.jquery.com/jquery-3.5.1.min.js" integrity="sha256-9/aliU8dGd2tb6OSsuzixeV4y/faTqgFtohetphbbj0=" crossorigin="anonymous"></script>
  <script src="https://stackpath.bootstrapcdn.com/bootstrap/4.5.0/js/bootstrap.bundle.min.js" integrity="sha384-1CmrxMRARb6aLqgBO7yyAxTOQE2AKb9GfXnEo760AUcUmFx3ibVJJAzGytlQcNXd" crossorigin="anonymous"></script>
  <!-- https://datatables.net/download/index with jQuery, DataTables, Buttons, SearchPanes, and Select //-->
  <script type="text/javascript" src="https://cdn.datatables.net/v/dt/jqc-1.12.4/dt-1.10.25/b-1.7.1/sp-1.3.0/sl-1.3.3/datatables.min.js"></script>

  <script>
    \$(document).ready(function(){

      // Initialise the table with 50 rows, and some search/filtering panes
      \$('#findingsTable').DataTable( {
        lengthMenu: [ [50, 100, -1], [50, 100, "All"] ],
        searchPanes: {
            cascadePanes: true,
            viewTotal: true
        },
        dom: 'Plfrtip',
        columnDefs: [
          {
              searchPanes: {
                  show: false
              },
              // Hide Compliance, Check ID (in favour of Check Title), CAF Epic, Risk, Remediation, Link
              targets: [4, 6, 9, 10, 11, 12]
          }
        ]
      });

      var maxLength = 30;
      \$(".show-read-more").each(function(){
        var myStr = \$(this).text();
        if(\$.trim(myStr).length > maxLength){
          var newStr = myStr.substring(0, maxLength);
          var removedStr = myStr.substring(maxLength, \$.trim(myStr).length);
          \$(this).empty().html(newStr);
          \$(this).append(' <a href="javascript:void(0);" class="read-more">read more...</a>');
          \$(this).append('<span class="more-text">' + removedStr + '</span>');
        }
      });
      \$(".read-more").click(function(){
        \$(this).siblings(".more-text").contents().unwrap();
        \$(this).remove();
      });
    });
    </script>

</body>
</html>
EOF

unset HTML_REPORT_INIT
}<|MERGE_RESOLUTION|>--- conflicted
+++ resolved
@@ -134,16 +134,10 @@
               <th style="width:20%" scope="col">Check Title</th>
               <th style="width:20%" scope="col">Check Output</th>
               <th scope="col">CAF Epic</th>
-<<<<<<< HEAD
               <th scope="col">Risk</th>
               <th scope="col">Remediation</th>
               <th scope="col">Docs</th>
-=======
-              <th style="width:40%" scope="col">Risk</th>
-              <th style="width:40%" scope="col">Remediation</th>
-              <th style="width:40%" scope="col">Link to doc</th>
               <th scope="col">Resource ID</th>
->>>>>>> 1229815c
             </tr>
           </thead>
           <tbody>
